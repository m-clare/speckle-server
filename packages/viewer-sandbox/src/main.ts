--- conflicted
+++ resolved
@@ -2,12 +2,7 @@
 import './style.css'
 import Sandbox from './Sandbox'
 
-<<<<<<< HEAD
 const container = document.querySelector<HTMLDivElement>('#renderer') as HTMLElement
-=======
-const container = document.querySelector<HTMLDivElement>('#renderer')
-
->>>>>>> bba9516c
 if (!container) {
   throw new Error("Couldn't find #app container!")
 }
@@ -19,12 +14,9 @@
   viewer.onWindowResize()
 })
 
-<<<<<<< HEAD
-=======
 const sandbox = new Sandbox(viewer)
 sandbox.makeGenericUI()
 
->>>>>>> bba9516c
 // Load demo object
 sandbox.loadUrl(
   'https://latest.speckle.dev/streams/3ed8357f29/commits/b21fb0dcf7'
@@ -36,8 +28,3 @@
   }
 })
 
-<<<<<<< HEAD
-const sandbox = new Sandbox(viewer)
-sandbox.makeGenericUI()
-=======
->>>>>>> bba9516c
