/* istanbul ignore file */
'use strict'

const http = require( 'http' )
const url = require( 'url' )
const WebSocket = require( 'ws' )
const express = require( 'express' )
const compression = require( 'compression' )
const appRoot = require( 'app-root-path' )
const logger = require( 'morgan-debug' )
const bodyParser = require( 'body-parser' )
const path = require( 'path' )
const debug = require( 'debug' )

const Sentry = require( '@sentry/node' )
const Tracing = require( '@sentry/tracing' )
const SentryInit = require( `${appRoot}/logging` )

const { ApolloServer, ForbiddenError } = require( 'apollo-server-express' )

require( 'dotenv' ).config( { path: `${appRoot}/.env` } )

const { contextApiTokenHelper } = require( './modules/shared' )
const knex = require( './db/knex' )

let graphqlServer

/**
 * Initialises the express application together with the graphql server middleware.
 * @return {[type]} an express applicaiton and the graphql server
 */
exports.init = async ( ) => {
  const app = express( )

  SentryInit( app )

  // Moves things along automatically on restart.
  // Should perhaps be done manually?
  await knex.migrate.latest( )

  if ( process.env.NODE_ENV !== 'test' ) {
    app.use( logger( 'speckle', 'dev', {} ) )
  }

  if ( process.env.COMPRESSION ) {
    app.use( compression( ) )
  }

  app.use( bodyParser.json( { limit: '10mb' } ) )
  app.use( bodyParser.urlencoded( { extended: false } ) )

  const { init, graph } = require( './modules' )

  // Initialise default modules, including rest api handlers
  await init( app )

  // Initialise graphql server
  graphqlServer = new ApolloServer( {
    ...graph( ),
    context: contextApiTokenHelper,
    subscriptions: {
      onConnect: ( connectionParams, webSocket, context ) => {
        try {
          if ( connectionParams.Authorization || connectionParams.authorization || connectionParams.headers.Authorization ) {
            let header = connectionParams.Authorization || connectionParams.authorization || connectionParams.headers.Authorization
            let token = header.split( ' ' )[ 1 ]
            return { token: token }
          }
        } catch ( e ) {
          throw new ForbiddenError( 'You need a token to subscribe' )
        }
      },
      onDisconnect: ( webSocket, context ) => {
        // debug( `speckle:debug` )( 'ws on disconnect connect event' )
      },
    },
    plugins: [
      require( `${appRoot}/logging/apolloPlugin` )
    ],
    tracing: process.env.NODE_ENV === 'development',
    introspection: true,
    playground: true
  } )

  graphqlServer.applyMiddleware( { app: app } )

  return { app, graphqlServer }
}

const { createProxyMiddleware } = require( 'http-proxy-middleware' )

/**
 * Starts a http server, hoisting the express app to it.
 * @param  {[type]} app [description]
 * @return {[type]}     [description]
 */
exports.startHttp = async ( app ) => {
  let port = process.env.PORT || 3000
  app.set( 'port', port )

  let frontendPort = process.env.FRONTEND_PORT || 8080

  // Handles frontend proxying:
  // Dev mode -> proxy form the local webpack server
  if ( process.env.NODE_ENV === 'development' ) {
    const frontendProxy = createProxyMiddleware( { target: `http://localhost:${frontendPort}`, changeOrigin: true, ws: false, logLevel: 'silent' } )
    app.use( '/', frontendProxy )

    debug( 'speckle:startup' )( '✨ Proxying frontend (dev mode):' )
    debug( 'speckle:startup' )( `👉 main application: http://localhost:${port}/` )
    debug( 'speckle:hint' )( 'ℹ️  Don\'t forget to run "npm run dev:frontend" in a different terminal to start the vue application.' )
  }

  // Production mode -> serve things statically.
  else {
<<<<<<< HEAD
    app.use( '/', express.static( path.resolve( `${appRoot}/../frontend/dist` ) ) )

    app.all( '*', async ( req, res ) => {
      res.sendFile( path.resolve( `${appRoot}/../frontend/dist/app.html` ) )
=======
    app.use( '/', express.static( path.resolve( `${appRoot}/../packages/frontend/dist` ) ) )

    app.all( '*', async ( req, res ) => {
      res.sendFile( path.resolve( `${appRoot}/../packages/frontend/dist/app.html` ) )
>>>>>>> 7bf880d0
    } )
  }

  let server = http.createServer( app )

  // Final apollo server setup
  graphqlServer.installSubscriptionHandlers( server )
  graphqlServer.applyMiddleware( { app: app } )

  app.use( Sentry.Handlers.errorHandler( ) )

  server.on( 'listening', ( ) => {
    debug( 'speckle:startup' )( `🚀 My name is Spockle Server, and I'm running at ${server.address().port}` )
  } )

  server.listen( port )
  return { server }
}<|MERGE_RESOLUTION|>--- conflicted
+++ resolved
@@ -113,17 +113,10 @@
 
   // Production mode -> serve things statically.
   else {
-<<<<<<< HEAD
-    app.use( '/', express.static( path.resolve( `${appRoot}/../frontend/dist` ) ) )
-
-    app.all( '*', async ( req, res ) => {
-      res.sendFile( path.resolve( `${appRoot}/../frontend/dist/app.html` ) )
-=======
     app.use( '/', express.static( path.resolve( `${appRoot}/../packages/frontend/dist` ) ) )
 
     app.all( '*', async ( req, res ) => {
       res.sendFile( path.resolve( `${appRoot}/../packages/frontend/dist/app.html` ) )
->>>>>>> 7bf880d0
     } )
   }
 
