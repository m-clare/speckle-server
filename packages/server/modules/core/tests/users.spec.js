/* istanbul ignore file */
const chai = require( 'chai' )
const chaiHttp = require( 'chai-http' )
const assert = require( 'assert' )
const appRoot = require( 'app-root-path' )

const { init } = require( `${appRoot}/app` )

const expect = chai.expect

chai.use( chaiHttp )

const knex = require( `${appRoot}/db/knex` )

<<<<<<< HEAD
const { createUser, findOrCreateUser, getUser, getUsers, searchUsers, countUsers, updateUser, deleteUser, validatePasssword, updateUserPassword, getUserRole, unmakeUserAdmin, makeUserAdmin } = require( '../services/users' )
=======
const { createUser, findOrCreateUser, getUser, getUserByEmail, searchUsers, updateUser, deleteUser, validatePasssword, updateUserPassword } = require( '../services/users' )
>>>>>>> ac1e612b
const { createPersonalAccessToken, createAppToken, revokeToken, revokeTokenById, validateToken, getUserTokens } = require( '../services/tokens' )
const { grantPermissionsStream, createStream, getStream } = require( '../services/streams' )

const {
  createBranch,
  getBranchesByStreamId
} = require( '../services/branches' )

const {
  createCommitByBranchName,
  getCommitsByBranchName,
  getCommitById,
  getCommitsByStreamId,
  deleteCommit,
} = require( '../services/commits' )

const { createObject, createObjects } = require( '../services/objects' )

describe( 'Actors & Tokens @user-services', ( ) => {
  let myTestActor = {
    name: 'Dimitrie Stefanescu',
    email: 'didimitrie@gmail.com',
    password: 'sn3aky-1337-b1m'
  }

  let otherUser = {}

  before( async ( ) => {
    await knex.migrate.rollback( )
    await knex.migrate.latest( )
    await init()

    let actorId = await createUser( myTestActor )
    myTestActor.id = actorId
  } )

  after( async ( ) => {
    await knex.migrate.rollback( )
  } )


  describe( 'Users @core-users', ( ) => {
<<<<<<< HEAD
=======
    it( 'First created user should be a server admin', async ( ) => {

    } )

>>>>>>> ac1e612b
    it( 'Should create an user', async ( ) => {
      let newUser = { ...myTestActor }
      newUser.name = 'Bill Gates'
      newUser.email = 'bill@gates.com'
      newUser.password = 'testthebest'

      let actorId = await createUser( newUser )
      newUser.id = actorId
      otherUser = { ...newUser }

      expect( actorId ).to.be.a( 'string' )
    } )

    it( 'Should store user email lowercase', async ( ) => {
      let user = { name: 'Marty McFly', email: 'Marty@Mc.Fly', password: 'something_future_proof' }

      let userId = await createUser( user )

      let storedUser = await getUser( userId )
      expect( storedUser.email ).to.equal( user.email.toLowerCase() )
    } )
  
    it ( 'Get user by should ignore email casing', async ( ) => {
      let user = await getUserByEmail( { email: 'BiLL@GaTES.cOm' } )
      expect( user.email ).to.equal( 'bill@gates.com' )
    } )

    it ( 'Validate password should ignore email casing', async ( ) => {
      expect( await validatePasssword( { email: 'BiLL@GaTES.cOm', password: 'testthebest' } ) )
    } )

    it( 'Should not create a user with a too small password', async () => {
      try {
        await createUser( { name: 'Dim Sum', email: 'dim@gmail.com', password: '1234567' } )
      } catch ( e ) {
        return
      }
      assert.fail( 'short pwd' )
    } )

    it( 'Should not create an user with the same email', async ( ) => {
      let newUser = { }
      newUser.name = 'Bill Gates'
      newUser.email = 'bill@gates.com'
      newUser.password = 'testthebest'

      try {
        let actorId = await createUser( newUser )
      } catch ( e ) {
        return
      }
      assert.fail( 'dupe email' )
    } )

    let ballmerUserId = null

    it( 'Find or create should create a user', async ( ) => {
      let newUser = { }
      newUser.name = 'Steve Ballmer Balls'
      newUser.email = 'ballmer@balls.com'
      newUser.password = 'testthebest'

      let { id } = await findOrCreateUser( { user: newUser } )
      ballmerUserId = id
      expect( id ).to.be.a( 'string' )
    } )

    it( 'Find or create should NOT create a user', async ( ) => {
      let newUser = { }
      newUser.name = 'Steve Ballmer Balls'
      newUser.email = 'ballmer@balls.com'
      newUser.password = 'testthebest'
      newUser.suuid = 'really it does not matter'

      let { id } = await findOrCreateUser( { user: newUser } )
      expect( id ).to.equal( ballmerUserId )
    } )

    // Note: deletion is more complicated. 
    it( 'Should delete a user', async ( ) => {
      let soloOwnerStream = { name: 'Test Stream 01', description: 'wonderful test stream', isPublic: true }
      let multiOwnerStream = { name: 'Test Stream 02', description: 'another test stream', isPublic: true }

      soloOwnerStream.id = await createStream( { ...soloOwnerStream, ownerId: ballmerUserId } )
      multiOwnerStream.id = await createStream( { ...multiOwnerStream, ownerId: ballmerUserId } )
      
      await grantPermissionsStream( { streamId: multiOwnerStream.id, userId: myTestActor.id, role: 'stream:owner' } )
      
      // create a branch for ballmer on the multiowner stream
      let branch = { name: 'ballmer/dev' }
      branch.id = await createBranch( { ...branch, streamId: multiOwnerStream.id, authorId: ballmerUserId } )

      let branchSecond = { name: 'steve/jobs' }
      branchSecond.id = await createBranch( { ...branchSecond, streamId: multiOwnerStream.id, authorId: myTestActor.id } )

      // create an object and a commit around it on the multiowner stream
      let objId = await createObject( multiOwnerStream.id, { pie: 'in the sky' } )
      let commitId = await createCommitByBranchName( { streamId: multiOwnerStream.id, branchName: 'ballmer/dev', message: 'breakfast commit', sourceApplication: 'tests', objectId:objId, authorId: ballmerUserId } )
      
      await deleteUser( ballmerUserId )

      if ( await getStream( { streamId: soloOwnerStream.id } ) !== undefined ) {
        assert.fail( 'user stream not deleted' )
      }

      let multiOwnerStreamCopy = await getStream( { streamId: multiOwnerStream.id } )
      if ( !multiOwnerStreamCopy || multiOwnerStreamCopy.id != multiOwnerStream.id ) {
        assert.fail( 'shared stream deleted' )
      }

      let branches = await getBranchesByStreamId( { streamId: multiOwnerStream.id } )
      expect( branches.items.length ).to.equal( 3 )

      let branchCommits = await getCommitsByBranchName( { streamId: multiOwnerStream.id, branchName:'ballmer/dev' } )
      expect( branchCommits.commits.length ).to.equal( 1 )

      let commit = await getCommitById( { id: commitId } )
      expect( commit ).to.be.not.null

      let commitsByStreamId = await getCommitsByStreamId( { streamId: multiOwnerStream.id } )
      expect( commitsByStreamId.commits.length ).to.equal( 1 )

      let user = await getUser( ballmerUserId )
      if ( user )
        assert.fail( 'user not deleted' )
    } )

    it( 'Should get a user', async ( ) => {
      let actor = await getUser( myTestActor.id )
      expect( actor ).to.not.have.property( 'passwordDigest' )
    } )

    it( 'Should search and get users', async ( ) => {
      let { users } = await searchUsers( 'gates', 20, null )
      expect( users ).to.have.lengthOf( 1 )
      expect( users[ 0 ].name ).to.equal( 'Bill Gates' )
    } )

    it( 'Should update a user', async ( ) => {
      let updatedActor = { ...myTestActor }
      updatedActor.name = 'didimitrie'

      await updateUser( myTestActor.id, updatedActor )

      let actor = await getUser( myTestActor.id )
      expect( actor.name ).to.equal( updatedActor.name )
    } )

    it( 'Should not update password', async ( ) => {
      let updatedActor = { ...myTestActor }
      updatedActor.password = 'failwhale'

      await updateUser( myTestActor.id, updatedActor )

      let match = await validatePasssword( { email: myTestActor.email, password: 'failwhale' } )
      expect( match ).to.equal( false )
    } )

    it( 'Should validate user password', async ( ) => {
      let actor = {}
      actor.password = 'super-test-200'
      actor.email = 'e@ma.il'
      actor.name = 'Bob Gates'

      let id = await createUser( actor )

      let match = await validatePasssword( { email: actor.email, password: 'super-test-200' } )
      expect( match ).to.equal( true )
      let match_wrong = await validatePasssword( { email: actor.email, password: 'super-test-2000' } )
      expect( match_wrong ).to.equal( false )
    } )

    it( 'Should update the password of a user', async() => {
      let id = await createUser( { name: 'D', email:'tester@mcbester.com', password:'H4!b5at+kWls-8yh4Guq' } ) // https://mostsecure.pw
      await updateUserPassword( { id, newPassword: 'Hello Dogs and Cats' } )

      let match = await validatePasssword( { email: 'tester@mcbester.com', password: 'Hello Dogs and Cats' } )
      expect( match ).to.equal( true )
    } )
  } )

  describe( 'API Tokens @core-apitokens', ( ) => {
    let myFirstToken
    let pregeneratedToken
    let revokedToken
    let someOtherToken
    let expireSoonToken

    before( async ( ) => {
      pregeneratedToken = await createPersonalAccessToken( myTestActor.id, 'Whabadub', [ 'streams:read', 'streams:write', 'profile:read', 'users:email' ] )
      revokedToken = await createPersonalAccessToken( myTestActor.id, 'Mr. Revoked', [ 'streams:read' ] )
      someOtherToken = await createPersonalAccessToken( otherUser.id, 'Hello World', [ 'streams:write' ] )
      expireSoonToken = await createPersonalAccessToken( myTestActor.id, 'Mayfly', [ 'streams:read' ], 1 ) // 1ms lifespan
    } )

    it( 'Should create an personal api token', async ( ) => {
      let scopes = [ 'streams:write', 'profile:read' ]
      let name = 'My Test Token'

      myFirstToken = await createPersonalAccessToken( myTestActor.id, name, scopes )
      expect( myFirstToken ).to.have.lengthOf( 42 )
    } )

    // it( 'Should create an api token for an app', async ( ) => {
    //   let test = await createAppToken( { userId: myTestActor.id, appId: 'spklwebapp' } )
    //   expect( test ).to.have.lengthOf( 42 )
    // } )

    it( 'Should validate a token', async ( ) => {
      let res = await validateToken( pregeneratedToken )
      expect( res ).to.have.property( 'valid' )
      expect( res.valid ).to.equal( true )
      expect( res ).to.have.property( 'scopes' )
      expect( res ).to.have.property( 'userId' )
      expect( res ).to.have.property( 'role' )
    } )

    it( 'Should revoke an api token', async ( ) => {
      await revokeToken( revokedToken, myTestActor.id )
      let res = await validateToken( revokedToken )
      expect( res ).to.have.property( 'valid' )
      expect( res.valid ).to.equal( false )
    } )

    it( 'Should refuse an expired token', async ( ) => {
      let res = await validateToken( expireSoonToken )
      expect( res.valid ).to.equal( false )
      // assert.fail( )
    } )

    it( 'Should get the tokens of an user', async ( ) => {
      let userTokens = await getUserTokens( myTestActor.id )
      expect( userTokens ).to.be.an( 'array' )
      expect( userTokens ).to.have.lengthOf( 2 )
    } )
  } )
<<<<<<< HEAD
} )


describe ( 'User admin @user-services', ( ) => {
  let myTestActor = {
    name: 'Gergo Jedlicska',
    email: 'gergo@jedlicska.com',
    password: 'sn3aky-1337-b1m'
  }

  before( async () => {
    await knex.migrate.rollback( )
    await knex.migrate.latest( )
    await init()

    let actorId = await createUser( myTestActor )
    myTestActor.id = actorId
  } )

  after( async ( ) => {
    await knex.migrate.rollback( )
  } )

  it ( 'First created user should be admin', async () => {
    let users = await getUsers( 100, 0 )
    expect( users ).to.be.an( 'array' )
    expect( users ).to.have.lengthOf( 1 )
    let firstUser = users[0]

    let userRole = await getUserRole( firstUser.id ) 
    expect( userRole ).to.equal( 'server:admin' )
  } )

  it ( 'Count user knows how to count', async () => {
    expect ( await countUsers() ).to.equal( 1 )
    let newUser = { ...myTestActor }
    newUser.name = 'Bill Gates'
    newUser.email = 'bill@gates.com'
    newUser.password = 'testthebest'

    let actorId = await createUser( newUser )

    expect ( await countUsers() ).to.equal( 2 )

    await deleteUser( actorId )
    expect ( await countUsers() ).to.equal( 1 )
  } )

  it ( 'Get users query limit is sanitized to upper limit', async () => {
    let createNewDroid = ( number ) => {
      return {
        name: `${number}`,
        email: `${number}@droidarmy.com`,
        password: 'sn3aky-1337-b1m'
      }
    }

    let userInputs = Array( 250 ).fill().map( ( v, i ) => createNewDroid( i ) )

    expect ( await countUsers() ).to.equal( 1 )

    await Promise.all( userInputs.map( userInput => createUser( userInput ) ) )
    expect ( await countUsers() ).to.equal( 251 )

    let users = await getUsers( 2000000 )
    expect ( users ).to.have.lengthOf( 200 )
  } )

  it ( 'Get users offset is applied', async () => {
    let users = await getUsers( 200, 200 )
    expect( users ).to.have.lengthOf( 51 )
  } )

  it ( 'User query filters', async () => {
    let users = await getUsers( 100, 0, 'gergo' )
    expect ( users ).to.have.lengthOf( 1 )
    let [ user ] = users
    expect ( user.email ).to.equal( 'gergo@jedlicska.com' ) 
  } )

  it ( 'Count users applies query', async () => {
    expect ( await countUsers( 'droid' ) ).to.equal( 250 )
  } )

  it ( 'Change user role modifies role', async () => {
    let [ user ] = await getUsers( 1, 10 )

    let oldRole = await getUserRole( user.id )
    expect( oldRole ).to.equal( 'server:user' )

    await makeUserAdmin ( { userId: user.id } )
    let newRole = await getUserRole( user.id )
    expect( newRole ).to.equal( 'server:admin' )

    await unmakeUserAdmin ( { userId: user.id } )
    newRole = await getUserRole( user.id )
    expect( newRole ).to.equal( 'server:user' )
  } )

  it ( 'Ensure at least one admin remains in the server', async () => {
    unmakeUserAdmin ( { userId: myTestActor.id, role: 'server:admin' } )
      .then( function( m ) { throw new Error( 'This should have failed' ) } )
      .catch( function( err ) { expect( err ).to.equal( new Error( 'Cannot remove the last admin role from the server' ) ) } )
  } )
=======
>>>>>>> ac1e612b
} )<|MERGE_RESOLUTION|>--- conflicted
+++ resolved
@@ -12,11 +12,7 @@
 
 const knex = require( `${appRoot}/db/knex` )
 
-<<<<<<< HEAD
-const { createUser, findOrCreateUser, getUser, getUsers, searchUsers, countUsers, updateUser, deleteUser, validatePasssword, updateUserPassword, getUserRole, unmakeUserAdmin, makeUserAdmin } = require( '../services/users' )
-=======
-const { createUser, findOrCreateUser, getUser, getUserByEmail, searchUsers, updateUser, deleteUser, validatePasssword, updateUserPassword } = require( '../services/users' )
->>>>>>> ac1e612b
+const { createUser, findOrCreateUser, getUser, getUserByEmail, getUsers, searchUsers, countUsers, updateUser, deleteUser, validatePasssword, updateUserPassword, getUserRole, unmakeUserAdmin, makeUserAdmin } = require( '../services/users' )
 const { createPersonalAccessToken, createAppToken, revokeToken, revokeTokenById, validateToken, getUserTokens } = require( '../services/tokens' )
 const { grantPermissionsStream, createStream, getStream } = require( '../services/streams' )
 
@@ -59,13 +55,6 @@
 
 
   describe( 'Users @core-users', ( ) => {
-<<<<<<< HEAD
-=======
-    it( 'First created user should be a server admin', async ( ) => {
-
-    } )
-
->>>>>>> ac1e612b
     it( 'Should create an user', async ( ) => {
       let newUser = { ...myTestActor }
       newUser.name = 'Bill Gates'
@@ -302,7 +291,6 @@
       expect( userTokens ).to.have.lengthOf( 2 )
     } )
   } )
-<<<<<<< HEAD
 } )
 
 
@@ -407,6 +395,4 @@
       .then( function( m ) { throw new Error( 'This should have failed' ) } )
       .catch( function( err ) { expect( err ).to.equal( new Error( 'Cannot remove the last admin role from the server' ) ) } )
   } )
-=======
->>>>>>> ac1e612b
 } )