import { Camera, Plane, Scene, Vector2, WebGLRenderer } from 'three'
import {
  EffectComposer,
  Pass
} from 'three/examples/jsm/postprocessing/EffectComposer.js'
import Batcher from '../batching/Batcher'
import SpeckleRenderer from '../SpeckleRenderer'
import { ApplySAOPass } from './ApplyAOPass'
import { CopyOutputPass } from './CopyOutputPass'
import { DepthPass, DepthType } from './DepthPass'
import { NormalsPass } from './NormalsPass'
import {
  DefaultDynamicAOPassParams,
  DynamicSAOPass,
  DynamicAOOutputType,
  DynamicAOPassParams,
  NormalsType
} from './DynamicAOPass'
import {
  DefaultStaticAoPassParams,
  StaticAOPass,
  StaticAoPassParams
} from './StaticAOPass'
import { SpecklePass } from './SpecklePass'
import { ColorPass } from './ColorPass'

export enum RenderType {
  NORMAL,
  ACCUMULATION
}

export enum PipelineOutputType {
  DEPTH_RGBA = 0,
  DEPTH = 1,
  COLOR = 2,
  GEOMETRY_NORMALS = 3,
  RECONSTRUCTED_NORMALS = 4,
  DYNAMIC_AO = 5,
  DYNAMIC_AO_BLURED = 6,
  PROGRESSIVE_AO = 7,
  FINAL = 8
}

export interface PipelineOptions {
  pipelineOutput: PipelineOutputType
  accumulationFrames: number
  dynamicAoEnabled: boolean
  dynamicAoParams: DynamicAOPassParams
  staticAoEnabled: boolean
  staticAoParams: StaticAoPassParams
}

export const DefaultPipelineOptions: PipelineOptions = {
  pipelineOutput: PipelineOutputType.FINAL,
  accumulationFrames: 16,
  dynamicAoEnabled: true,
  dynamicAoParams: DefaultDynamicAOPassParams,
  staticAoEnabled: true,
  staticAoParams: DefaultStaticAoPassParams
}

export class Pipeline {
  public static ACCUMULATE_FRAMES = 16

  private _renderer: WebGLRenderer = null
  private _batcher: Batcher = null
  private _pipelineOptions: PipelineOptions = Object.assign({}, DefaultPipelineOptions)
  private _needsProgressive = false
  private _resetFrame = false
  private composer: EffectComposer = null

  private depthPass: DepthPass = null
  private normalsPass: NormalsPass = null
  private renderPass: ColorPass = null
  private dynamicAoPass: DynamicSAOPass = null
  private applySaoPass: ApplySAOPass = null
  private copyOutputPass: CopyOutputPass = null
  private staticAoPass: StaticAOPass = null

  private drawingSize: Vector2 = new Vector2()
  private renderType: RenderType = RenderType.NORMAL
  private accumulationFrame = 0

  public set pipelineOptions(options: Partial<PipelineOptions>) {
    Object.assign(this._pipelineOptions, options)
    this.dynamicAoPass.setParams(options.dynamicAoParams)
    this.staticAoPass.setParams(options.staticAoParams)
    this.accumulationFrame = 0
    Pipeline.ACCUMULATE_FRAMES = options.accumulationFrames

    this.pipelineOutput = options.pipelineOutput
  }

  public set pipelineOutput(outputType: PipelineOutputType) {
    let pipeline = []
    this.clearPipeline()
    switch (outputType) {
      case PipelineOutputType.FINAL:
        pipeline = this.getDefaultPipeline()
        this.applySaoPass.setTexture('tDiffuse', this.staticAoPass.outputTexture)
        this.applySaoPass.setTexture('tDiffuseInterp', this.dynamicAoPass.outputTexture)
        this.needsProgressive = true
        break

      case PipelineOutputType.DEPTH_RGBA:
        pipeline.push(this.depthPass)
        pipeline.push(this.copyOutputPass)
        this.copyOutputPass.setTexture('tDiffuse', this.depthPass.outputTexture)
        this.copyOutputPass.setOutputType(PipelineOutputType.DEPTH_RGBA)
        this.needsProgressive = false
        break

      case PipelineOutputType.DEPTH:
        pipeline.push(this.depthPass)
        pipeline.push(this.copyOutputPass)
        this.copyOutputPass.setTexture('tDiffuse', this.depthPass.outputTexture)
        this.copyOutputPass.setOutputType(PipelineOutputType.DEPTH)
        this.needsProgressive = false
        break

      case PipelineOutputType.COLOR:
        pipeline.push(this.renderPass)
        break

      case PipelineOutputType.GEOMETRY_NORMALS:
        pipeline.push(this.normalsPass)
        pipeline.push(this.copyOutputPass)
        this.normalsPass.enabled = true
        this.copyOutputPass.setTexture('tDiffuse', this.normalsPass.outputTexture)
        this.copyOutputPass.setOutputType(PipelineOutputType.GEOMETRY_NORMALS)
        this.needsProgressive = false
        break

      case PipelineOutputType.RECONSTRUCTED_NORMALS:
        pipeline.push(this.depthPass)
        pipeline.push(this.dynamicAoPass)
        pipeline.push(this.copyOutputPass)
        this.dynamicAoPass.enabled = true
        this.dynamicAoPass.setOutputType(DynamicAOOutputType.RECONSTRUCTED_NORMALS)
        this.copyOutputPass.setTexture('tDiffuse', this.dynamicAoPass.outputTexture)
        this.copyOutputPass.setOutputType(PipelineOutputType.GEOMETRY_NORMALS)
        this.needsProgressive = false
        break

      case PipelineOutputType.DYNAMIC_AO:
        pipeline.push(this.depthPass)
        pipeline.push(this.normalsPass)
        pipeline.push(this.dynamicAoPass)
        pipeline.push(this.copyOutputPass)
        this.normalsPass.enabled =
          this._pipelineOptions.dynamicAoParams.normalsType === NormalsType.DEFAULT
            ? true
            : false
        this.dynamicAoPass.enabled = true
        this.depthPass.depthType = DepthType.PERSPECTIVE_DEPTH
        this.copyOutputPass.setTexture('tDiffuse', this.dynamicAoPass.outputTexture)
        this.copyOutputPass.setOutputType(PipelineOutputType.COLOR)
        this.dynamicAoPass.setOutputType(DynamicAOOutputType.AO)
        this.needsProgressive = false
        break

      case PipelineOutputType.DYNAMIC_AO_BLURED:
        pipeline.push(this.depthPass)
        pipeline.push(this.normalsPass)
        pipeline.push(this.dynamicAoPass)
        pipeline.push(this.copyOutputPass)
        this.normalsPass.enabled =
          this._pipelineOptions.dynamicAoParams.normalsType === NormalsType.DEFAULT
            ? true
            : false
        this.dynamicAoPass.enabled = true
        this.depthPass.depthType = DepthType.PERSPECTIVE_DEPTH
        this.copyOutputPass.setTexture('tDiffuse', this.dynamicAoPass.outputTexture)
        this.copyOutputPass.setOutputType(PipelineOutputType.COLOR)
        this.dynamicAoPass.setOutputType(DynamicAOOutputType.AO_BLURRED)
        this.needsProgressive = false
        break

      case PipelineOutputType.PROGRESSIVE_AO:
        pipeline.push(this.depthPass)
        // pipeline.push(this.normalsPass)
        pipeline.push(this.dynamicAoPass)
        pipeline.push(this.staticAoPass)
        pipeline.push(this.copyOutputPass)
<<<<<<< HEAD
        this.depthPass.depthType = DepthType.LINEAR_DEPTH
=======
>>>>>>> 72f3850c
        this.copyOutputPass.setTexture('tDiffuse', this.staticAoPass.outputTexture)
        this.copyOutputPass.setOutputType(PipelineOutputType.COLOR)
        this.needsProgressive = true
        break
      default:
        break
    }
    this.setPipeline(pipeline)
  }

  public set needsProgressive(value: boolean) {
    this._needsProgressive = value
    if (!value) this.renderType = RenderType.NORMAL
    if (value && this.renderType === RenderType.NORMAL)
      this.renderType = RenderType.ACCUMULATION
    this.accumulationFrame = 0
  }

  public constructor(renderer: WebGLRenderer, batcher: Batcher) {
    this._renderer = renderer
    this._batcher = batcher
    this.composer = new EffectComposer(renderer)
    this.composer.readBuffer = null
    this.composer.writeBuffer = null
  }

  public configure(scene: Scene, camera: Camera) {
    this.depthPass = new DepthPass()
    this.normalsPass = new NormalsPass()
    this.dynamicAoPass = new DynamicSAOPass()
    this.renderPass = new ColorPass(scene, camera)
    this.applySaoPass = new ApplySAOPass()
    this.staticAoPass = new StaticAOPass()

    this.copyOutputPass = new CopyOutputPass()
    this.copyOutputPass.renderToScreen = true

    let restoreVisibility
    this.depthPass.onBeforeRender = () => {
      restoreVisibility = this._batcher.saveVisiblity()
      const opaque = this._batcher.getOpaque()
      this._batcher.applyVisibility(opaque)
    }
    this.depthPass.onAfterRender = () => {
      this._batcher.applyVisibility(restoreVisibility)
    }

    this.normalsPass.onBeforeRender = () => {
      restoreVisibility = this._batcher.saveVisiblity()
      const opaque = this._batcher.getOpaque()
      this._batcher.applyVisibility(opaque)
    }
    this.normalsPass.onAfterRender = () => {
      this._batcher.applyVisibility(restoreVisibility)
    }

    this.setPipeline(this.getDefaultPipeline())
  }

  private getDefaultPipeline(): Array<SpecklePass> {
    this.renderPass.renderToScreen = true
<<<<<<< HEAD
    this.normalsPass.enabled =
      this._pipelineOptions.dynamicAoParams.normalsType === NormalsType.DEFAULT
        ? true
        : false

=======
    this.normalsPass.enabled = this._pipelineOptions.dynamicAoParams.normalsType === NormalsType.DEFAULT
      ? true
      : false
>>>>>>> 72f3850c
    this.dynamicAoPass.setOutputType(
      this._pipelineOptions.dynamicAoParams.blurEnabled
        ? DynamicAOOutputType.AO_BLURRED
        : DynamicAOOutputType.AO
    )
    this.applySaoPass.renderToScreen = true

    this.dynamicAoPass.setTexture('tDepth', this.depthPass.outputTexture)
    this.dynamicAoPass.setTexture('tNormal', this.normalsPass.outputTexture)
    this.applySaoPass.setTexture('tDiffuse', this.dynamicAoPass.outputTexture)
    this.applySaoPass.setTexture('tDiffuseInterp', this.dynamicAoPass.outputTexture)
    this.staticAoPass.setTexture('tDepth', this.depthPass.outputTexture)
    this.staticAoPass.setTexture('tNormal', this.normalsPass.outputTexture)

    const pipeline = []
    pipeline.push(this.depthPass)
    pipeline.push(this.normalsPass)
    pipeline.push(this.dynamicAoPass)
    pipeline.push(this.staticAoPass)
    pipeline.push(this.renderPass)
    pipeline.push(this.applySaoPass)

    this.needsProgressive = true
    return pipeline
  }

  private clearPipeline() {
    while (this.composer.passes.length > 0) {
      this.composer.removePass(this.composer.passes[0])
    }
  }

  private setPipeline(pipeline: Array<SpecklePass>) {
    for (let k = 0; k < pipeline.length; k++) {
      this.composer.addPass(pipeline[k] as unknown as Pass)
    }
  }

  public updateClippingPlanes(planes: Plane[]) {
    this.depthPass.setClippingPlanes(planes)
  }

  public reset() {
    this._resetFrame = true
    this.onStationaryEnd()
  }

  public update(renderer: SpeckleRenderer) {
    this.depthPass.update(renderer.scene, renderer.camera)
    this.dynamicAoPass.update(renderer.scene, renderer.camera)
    this.normalsPass.update(renderer.scene, renderer.camera)
    this.staticAoPass.update(renderer.scene, renderer.camera)
    this.applySaoPass.update(renderer.scene, renderer.camera)

    this.staticAoPass.setFrameIndex(this.accumulationFrame)
    this.applySaoPass.setFrameIndex(this.accumulationFrame)
  }

  public render(): boolean {
    this._renderer.getDrawingBufferSize(this.drawingSize)
    if (this.drawingSize.length() === 0) return

    this._renderer.clear(true)
    if (this.renderType === RenderType.NORMAL) {
      this.composer.render()
      const ret = false || this._resetFrame
      if (this._resetFrame) {
        this._resetFrame = false
        this.onStationaryBegin()
      }
      return ret
    } else {
      console.warn('Rendering accumulation frame -> ', this.accumulationFrame)
      this.composer.render()
      this.accumulationFrame++
      return this.accumulationFrame < Pipeline.ACCUMULATE_FRAMES
    }
  }

  public resize(width: number, height: number) {
    this.composer.setSize(width, height)
    this.accumulationFrame = 0
  }

  public onStationaryBegin() {
    if (!this._needsProgressive) return
    if (this.renderType === RenderType.ACCUMULATION) {
      this.accumulationFrame = 0
      return
    }
    this.renderType = RenderType.ACCUMULATION
    this.accumulationFrame = 0
    this.depthPass.enabled = true
<<<<<<< HEAD
    this.depthPass.depthType = DepthType.LINEAR_DEPTH
=======
>>>>>>> 72f3850c
    this.normalsPass.enabled = false
    this.dynamicAoPass.enabled = false
    this.renderPass.enabled = true
    this.applySaoPass.enabled = true
    this.staticAoPass.enabled = true
    this.applySaoPass.setTexture('tDiffuse', this.staticAoPass.outputTexture)
    this.applySaoPass.setTexture('tDiffuseInterp', this.dynamicAoPass.outputTexture)
    this.applySaoPass.setRenderType(this.renderType)
    console.warn('Starting stationary')
  }

  public onStationaryEnd() {
    if (!this._needsProgressive) return
    if (this.renderType === RenderType.NORMAL) return
    this.accumulationFrame = 0
    this.renderType = RenderType.NORMAL
    this.depthPass.depthType = DepthType.PERSPECTIVE_DEPTH
    this.staticAoPass.enabled = false
    this.applySaoPass.enabled = true
    this.dynamicAoPass.enabled = true
    this.applySaoPass.setTexture('tDiffuse', this.dynamicAoPass.outputTexture)
    this.applySaoPass.setRenderType(this.renderType)
    console.warn('Ending stationary')
  }
}<|MERGE_RESOLUTION|>--- conflicted
+++ resolved
@@ -182,10 +182,7 @@
         pipeline.push(this.dynamicAoPass)
         pipeline.push(this.staticAoPass)
         pipeline.push(this.copyOutputPass)
-<<<<<<< HEAD
         this.depthPass.depthType = DepthType.LINEAR_DEPTH
-=======
->>>>>>> 72f3850c
         this.copyOutputPass.setTexture('tDiffuse', this.staticAoPass.outputTexture)
         this.copyOutputPass.setOutputType(PipelineOutputType.COLOR)
         this.needsProgressive = true
@@ -247,17 +244,11 @@
 
   private getDefaultPipeline(): Array<SpecklePass> {
     this.renderPass.renderToScreen = true
-<<<<<<< HEAD
     this.normalsPass.enabled =
       this._pipelineOptions.dynamicAoParams.normalsType === NormalsType.DEFAULT
         ? true
         : false
 
-=======
-    this.normalsPass.enabled = this._pipelineOptions.dynamicAoParams.normalsType === NormalsType.DEFAULT
-      ? true
-      : false
->>>>>>> 72f3850c
     this.dynamicAoPass.setOutputType(
       this._pipelineOptions.dynamicAoParams.blurEnabled
         ? DynamicAOOutputType.AO_BLURRED
@@ -351,10 +342,7 @@
     this.renderType = RenderType.ACCUMULATION
     this.accumulationFrame = 0
     this.depthPass.enabled = true
-<<<<<<< HEAD
     this.depthPass.depthType = DepthType.LINEAR_DEPTH
-=======
->>>>>>> 72f3850c
     this.normalsPass.enabled = false
     this.dynamicAoPass.enabled = false
     this.renderPass.enabled = true
