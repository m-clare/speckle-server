--- conflicted
+++ resolved
@@ -14,12 +14,8 @@
 import { World } from './World'
 import { TreeNode, WorldTree } from './tree/WorldTree'
 import SpeckleRenderer from './SpeckleRenderer'
-<<<<<<< HEAD
-import { FilteringManager, FilterMaterialType } from './FilteringManager'
-=======
 import { FilterMaterialType } from './FilteringManager'
 import { SpeckleType } from './converter/GeometryConverter'
->>>>>>> 7ebd96fe
 
 export class Viewer extends EventEmitter implements IViewer {
   public speckleRenderer: SpeckleRenderer
