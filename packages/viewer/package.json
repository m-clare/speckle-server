{
  "name": "@speckle/viewer",
  "version": "2.2.0",
  "description": "A 3d viewer for Speckle, based on threejs.",
  "homepage": "https://speckle.systems",
  "repository": {
    "type": "git",
    "url": "https://github.com/specklesystems/speckle-server.git",
    "directory": "packages/viewer"
  },
  "main": "dist/Speckle.js",
  "sourceType": "module",
  "files": [
    "dist"
  ],
  "scripts": {
    "serve": "webpack serve --env dev --config webpack.config.example.js --port 9002",
    "dev": "webpack --progress --watch --env dev",
    "build": "webpack --env dev && webpack --env build",
    "prepublishOnly": "npm run build"
  },
  "author": "AEC Systems",
  "license": "Apache-2.0",
  "keywords": [
    "speckle",
    "aec",
    "3d",
    "3d viewer",
    "threejs"
  ],
  "devDependencies": {
    "@babel/cli": "7.15.7",
    "@babel/core": "7.15.8",
    "@babel/eslint-parser": "^7.15.8",
    "@babel/plugin-proposal-class-properties": "^7.14.5",
    "@babel/plugin-proposal-private-methods": "^7.14.5",
    "@babel/plugin-transform-classes": "^7.16.0",
    "@babel/preset-env": "7.15.8",
    "@babel/preset-react": "7.14.5",
    "@babel/preset-typescript": "7.15.0",
<<<<<<< HEAD
    "@speckle/objectloader": "^2.2.0",
=======
>>>>>>> 9f2f39a2
    "babel-jest": "27.2.5",
    "babel-loader": "^8.0.0-beta.4",
    "babel-plugin-add-module-exports": "1.0.4",
    "babel-plugin-transform-class-properties": "6.24.1",
    "clean-webpack-plugin": "^4.0.0",
    "cross-env": "7.0.3",
    "eslint": "^8.0.1",
    "html-webpack-plugin": "^5.3.2",
    "jest": "27.2.5",
    "mocha": "^9.1.2",
    "webpack": "5.58.2",
    "webpack-cli": "^4.9.0",
    "webpack-dev-server": "^4.3.1",
    "yargs": "^17.2.1"
  },
  "dependencies": {
    "@speckle/objectloader": "file:../objectloader",
    "camera-controls": "^1.33.1",
    "hold-event": "^0.1.0",
    "lodash.debounce": "^4.0.8",
    "rainbowvis.js": "^1.0.1",
    "three": "^0.134.0"
  }
}<|MERGE_RESOLUTION|>--- conflicted
+++ resolved
@@ -38,10 +38,7 @@
     "@babel/preset-env": "7.15.8",
     "@babel/preset-react": "7.14.5",
     "@babel/preset-typescript": "7.15.0",
-<<<<<<< HEAD
     "@speckle/objectloader": "^2.2.0",
-=======
->>>>>>> 9f2f39a2
     "babel-jest": "27.2.5",
     "babel-loader": "^8.0.0-beta.4",
     "babel-plugin-add-module-exports": "1.0.4",
