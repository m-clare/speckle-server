<template lang="html">
  <v-sheet style="height: 100%; position: relative" class="transparent">
    <v-menu v-if="!embeded" bottom left close-on-click offset-y>
      <template #activator="{ on: onMenu, attrs: menuAttrs }">
        <v-tooltip left color="primary">
          <template #activator="{ on: onTooltip, attrs: tooltipAttrs }">
            <v-btn
              style="position: absolute; bottom: 1em; right: 1em; z-index: 3"
              color="primary"
              fab
              x-small
              v-bind="{ ...tooltipAttrs, ...menuAttrs }"
              v-on="{ ...onTooltip, ...onMenu }"
            >
              <v-icon small>mdi-share-variant</v-icon>
            </v-btn>
          </template>
          Embed 3D Viewer
        </v-tooltip>
      </template>
      <v-list dense>
        <v-list-item @click="copyIFrame">
          <v-list-item-title>Copy iframe</v-list-item-title>
        </v-list-item>
        <v-list-item @click="copyEmbedUrl">
          <v-list-item-title>Copy URL</v-list-item-title>
        </v-list-item>
      </v-list>
    </v-menu>
    <v-alert
      v-show="showAlert"
      text
      type="warning"
      dismissible
      dense
      style="position: absolute; z-index: 20; width: 100%"
      class="caption"
    >
      {{ alertMessage }}
    </v-alert>
    <div
      id="rendererparent"
      ref="rendererparent"
      :class="`${fullScreen ? 'fullscreen' : ''} ${darkMode ? 'dark' : ''}`"
    >
      <v-fade-transition>
        <!-- <div v-show="!hasLoadedModel" class="overlay cover-all"> -->
        <div v-show="loadProgress < 99" class="overlay cover-all">
          <transition name="fade">
            <div
              v-show="hasImg"
              ref="cover"
              class="overlay-abs bg-img"
              :style="`opacity: ${100 - loadProgress}`"
            ></div>
          </transition>
          <div class="overlay-abs radial-bg"></div>
          <div class="overlay-abs" style="pointer-events: none">
            <v-btn
              v-show="loadProgress === 0"
              color="primary"
              class="vertical-center"
              style="pointer-events: all"
              fab
              small
              @click="load()"
            >
              <v-icon>mdi-play</v-icon>
            </v-btn>
          </div>
        </div>
      </v-fade-transition>
      <v-progress-linear
        v-if="hasLoadedModel && loadProgress < 99"
        v-model="loadProgress"
        height="4"
        rounded
        class="vertical-center elevation-10"
        style="position: absolute; width: 80%; left: 10%; opacity: 0.5"
      ></v-progress-linear>

      <v-card
        v-show="hasLoadedModel && loadProgress >= 99"
        style="position: absolute; bottom: 0px; z-index: 2; width: 100%"
        class="pa-0 text-center transparent elevation-0 pb-3"
      >
        <v-btn-toggle class="elevation-0" style="z-index: 100">
          <v-btn
            v-if="selectedObjects.length !== 0 && (showSelectionHelper || fullScreen)"
            small
            color="primary"
            @click="showObjectDetails = !showObjectDetails"
          >
            <span v-if="!isSmall">Selection Details</span>
            <v-icon v-else small>mdi-cube</v-icon>
            ({{ selectedObjects.length }})
          </v-btn>
          <v-btn
            v-tooltip="`Toggle between perspective or ortho camera.`"
            small
            :color="`${perspectiveMode ? 'blue' : ''}`"
            @click="toggleCamera()"
          >
            <v-icon small>mdi-perspective-less</v-icon>
            <!-- <span class="caption">Perspective</span> -->
          </v-btn>
          <v-menu top close-on-click offset-y style="z-index: 100">
            <template #activator="{ on: onMenu, attrs: menuAttrs }">
              <v-tooltip top>
                <template #activator="{ on: onTooltip, attrs: tooltipAttrs }">
                  <v-btn
                    small
                    v-bind="{ ...tooltipAttrs, ...menuAttrs }"
                    v-on="{ ...onTooltip, ...onMenu }"
                  >
                    <v-icon small>mdi-camera</v-icon>
                  </v-btn>
                </template>
                Select view
              </v-tooltip>
            </template>

            <v-list dense>
              <v-list-item @click="setView('top')">
                <v-list-item-title>Top</v-list-item-title>
              </v-list-item>
              <v-list-item @click="setView('front')">
                <v-list-item-title>Front</v-list-item-title>
              </v-list-item>
              <v-list-item @click="setView('back')">
                <v-list-item-title>Back</v-list-item-title>
              </v-list-item>
              <v-list-item @click="setView('left')">
                <v-list-item-title>Left</v-list-item-title>
              </v-list-item>
              <v-list-item @click="setView('right')">
                <v-list-item-title>Right</v-list-item-title>
              </v-list-item>
              <v-divider v-if="namedViews.length !== 0"></v-divider>
              <v-list-item v-for="view in namedViews" :key="view.id" @click="setNamedView(view.id)">
                <v-list-item-title>{{ view.name }}</v-list-item-title>
              </v-list-item>
            </v-list>
          </v-menu>

          <v-tooltip top>
            <template #activator="{ on, attrs }">
              <v-btn v-bind="attrs" small v-on="on" @click="zoomEx()">
                <v-icon small>mdi-cube-scan</v-icon>
              </v-btn>
            </template>
            Focus entire model
          </v-tooltip>
          <v-tooltip top>
            <template #activator="{ on, attrs }">
              <v-btn v-bind="attrs" small @click="sectionToggle()" v-on="on">
                <v-icon small>mdi-scissors-cutting</v-icon>
              </v-btn>
            </template>
            Show / Hide Section plane
          </v-tooltip>
          <v-tooltip v-if="!embeded" top>
            <template #activator="{ on, attrs }">
              <v-btn small v-bind="attrs" @click="fullScreen = !fullScreen" v-on="on">
                <v-icon small>{{ fullScreen ? 'mdi-fullscreen-exit' : 'mdi-fullscreen' }}</v-icon>
              </v-btn>
            </template>
            Full screen
          </v-tooltip>
          <v-tooltip top>
            <template #activator="{ on, attrs }">
              <v-btn v-bind="attrs" small @click="showHelp = !showHelp" v-on="on">
                <v-icon small>mdi-help</v-icon>
              </v-btn>
            </template>
            Show viewer help
          </v-tooltip>
          <v-dialog
            v-model="showObjectDetails"
            width="500"
            :fullscreen="$vuetify.breakpoint.smAndDown"
          >
            <v-card>
              <v-toolbar>
                <v-toolbar-title>Selection Details</v-toolbar-title>
                <v-spacer></v-spacer>
                <v-btn icon @click="showObjectDetails = false"><v-icon>mdi-close</v-icon></v-btn>
              </v-toolbar>
              <v-sheet>
                <div v-if="selectedObjects.length !== 0">
                  <object-simple-viewer
                    v-for="(obj, ind) in selectedObjects"
                    :key="obj.id + ind"
                    :value="obj"
                    :stream-id="$route.params.streamId"
                    :key-name="`Selected Object ${ind + 1}`"
                    force-show-open-in-new
                    force-expand
                  />
                </div>
              </v-sheet>
            </v-card>
          </v-dialog>
          <v-dialog v-model="showHelp" max-width="290">
            <v-card>
              <v-card-text class="pt-7">
                <v-icon class="mr-2">mdi-rotate-orbit</v-icon>
                Use your
                <b>left mouse button</b>
                to rotate the view.
                <br />
                <br />
                <v-icon class="mr-2">mdi-pan</v-icon>
                Use your
                <b>right mouse button</b>
                to pan the view.
                <br />
                <br />
                <v-icon class="mr-2">mdi-cursor-default-click</v-icon>
                <b>Double clicking an object</b>
                focus it in the camera view.
                <br />
                <br />
                <v-icon class="mr-2">mdi-cursor-default-click-outline</v-icon>
                <b>Double clicking on the background</b>
                will focus again the entire scene.
              </v-card-text>
            </v-card>
          </v-dialog>
        </v-btn-toggle>
      </v-card>
    </div>
  </v-sheet>
</template>
<script>
import throttle from 'lodash.throttle'
import { Viewer } from '@speckle/viewer'
import ObjectSimpleViewer from './ObjectSimpleViewer'
import StreamQuery from '../graphql/stream.gql'
export default {
  components: { ObjectSimpleViewer },
  props: {
    autoLoad: {
      type: Boolean,
      default: false
    },
    objectUrl: {
      type: String,
      default: null
    },
    unloadTrigger: {
      type: Number,
      default: 0
    },
    showSelectionHelper: {
      type: Boolean,
      default: false
    },
    embeded: {
      type: Boolean,
      default: false
    }
  },
  data() {
    return {
      streamQuery: StreamQuery,
      hasLoadedModel: false,
      loadProgress: 0,
      fullScreen: false,
      showHelp: false,
      alertMessage: null,
      showAlert: false,
      selectedObjects: [],
      showObjectDetails: false,
      hasImg: false,
      namedViews: [],
      perspectiveMode: true
    }
  },
  computed: {
    isSmall() {
      return this.$vuetify.breakpoint.name == 'xs' || this.$vuetify.breakpoint.name == 'sm'
    },
    darkMode() {
      return this.$vuetify.theme.dark
    },
    url() {
      var stream = this.$route.params.streamId
      var base = `${window.location.origin}/embed?stream=${stream}`
      var object = this.$route.params.objectId
      if (object) return base + `&object=${object}`
      var commit = this.$route.params.commitId
      if (commit) return base + `&commit=${commit}`
      var branch = this.$route.params.branchName
      if (branch) return base + `&branch=${encodeURI(branch)}`
      return base
    },
    embedUrl() {
      return this.url
    }
  },
  watch: {
    unloadTrigger() {
      this.unloadData()
    },
    fullScreen() {
      setTimeout(() => {
        window.__viewer.onWindowResize()
        window.__viewer.cameraHandler.onWindowResize()
      }, 20)
    },
    loadProgress(newVal) {
      if (newVal >= 99) {
        let views = window.__viewer.interactions.getViews()
        this.namedViews.push(...views)
      }
    }
  },
  // TODO: pause rendering on destroy, reinit on mounted.
  async mounted() {
    // NOTE: we're doing some globals and dom shennanigans in here for the purpose
    // of having a unique global renderer and it's container dom element. The principles
    // are simple enough:
    // - create a single 'renderer' container div
    // - initialise the actual renderer **once** (per app lifecycle, on refresh it's fine)
    // - juggle the container div out of this component's dom when the component is managed out by vue
    // - juggle the container div back in of this component's dom when it's back.
    let renderDomElement = document.getElementById('renderer')
<<<<<<< HEAD
=======
    this.hasLoadedModel = false

>>>>>>> ae9beb8d
    if (!renderDomElement) {
      renderDomElement = document.createElement('div')
      renderDomElement.id = 'renderer'
    }
    this.domElement = renderDomElement
    this.domElement.style.display = 'inline-block'
    this.$refs.rendererparent.appendChild(renderDomElement)
    if (!window.__viewer) {
      window.__viewer = new Viewer({ container: renderDomElement, showStats: false })
    }
    window.__viewer.onWindowResize()
<<<<<<< HEAD
=======
    window.__viewer.cameraHandler.onWindowResize()

>>>>>>> ae9beb8d
    if (window.__viewerLastLoadedUrl !== this.objectUrl) {
      await this.getPreviewImage()
      if (window.__viewerLastLoadedUrl && !this.hasLoadedModel) {
        // console.log('unloading')
        await window.__viewer.unloadAll()
      }
      window.__viewerLastLoadedUrl = null
    } else {
      this.hasLoadedModel = true
      this.loadProgress = 100
      this.setupEvents()
    }

    if (window.__viewer.cameraHandler.activeCam === 'ortho') this.perspectiveMode = false
  },
  beforeDestroy() {
    // NOTE: here's where we juggle the container div out, and do cleanup on the
    // viewer end.
    // hide renderer dom element.
    this.domElement.style.display = 'none'
    // move renderer dom element outside this component so it doesn't get deleted.
    document.body.appendChild(this.domElement)
  },
  methods: {
    async getPreviewImage(angle) {
      angle = angle || 0
      let previewUrl = this.objectUrl.replace('streams', 'preview') + '/' + angle
      let token = undefined
      try {
        token = localStorage.getItem('AuthToken')
      } catch (e) {
        console.warn('Sanboxed mode, only public streams will fetch properly.')
      }
      const res = await fetch(previewUrl, {
        headers: token ? { Authorization: `Bearer ${token}` } : {}
      })
      const blob = await res.blob()
      const imgUrl = URL.createObjectURL(blob)
      if (this.$refs.cover) this.$refs.cover.style.backgroundImage = `url('${imgUrl}')`
      this.hasImg = true
    },
    toggleCamera() {
      window.__viewer.toggleCameraProjection()
      this.perspectiveMode = !this.perspectiveMode
    },
    zoomEx() {
      window.__viewer.interactions.zoomExtents()
    },
    setView(view) {
      window.__viewer.interactions.rotateTo(view)
    },
    setNamedView(id) {
      window.__viewer.interactions.setView(id)
    },
    sectionToggle() {
      window.__viewer.toggleSectionBox()
    },
    setupEvents() {
      window.__viewer.on('load-warning', ({ message }) => {
        this.alertMessage = message
        this.showAlert = true
      })
      window.__viewer.on(
        'load-progress',
        throttle(
          function (args) {
            this.loadProgress = args.progress * 100
            this.zoomEx()
          }.bind(this),
          200
        )
      )
      window.__viewer.on('select', (objects) => {
        // console.log(objects)
        this.selectedObjects.splice(0, this.selectedObjects.length)
        this.selectedObjects.push(...objects)
        this.$emit('selection', this.selectedObjects)
      })
    },
    load() {
      if (!this.objectUrl) return
      this.hasLoadedModel = true
      window.__viewer.loadObject(this.objectUrl)
      window.__viewerLastLoadedUrl = this.objectUrl
      this.setupEvents()
    },
    unloadData() {
      window.__viewer.unloadAll()
      this.hasLoadedModel = false
      this.loadProgress = 0
      this.namedViews.splice(0, this.namedViews.length)
    },
    copyEmbedUrl() {
      navigator.clipboard.writeText(this.embedUrl).then(() => {
        //TODO: Show vuetify notification
      })
    },
    copyIFrame() {
      var frameCode = `<iframe src="${this.embedUrl}" width=600 height=400></iframe>`
      navigator.clipboard.writeText(frameCode).then(() => {
        //TODO: Show vuetify notification
      })
    }
  }
}
</script>
<style>
.top-left {
  position: absolute;
  top: 0;
  left: 0;
  z-index: 3;
}
.top-right {
  position: absolute;
  top: 0;
  right: 0;
  z-index: 3;
}
#rendererparent {
  position: relative;
  display: inline-block;
  width: 100%;
  height: 100%;
}
.fullscreen {
  position: fixed !important;
  top: 0;
  left: 0;
  z-index: 10;
  /*background-color: rgb(58, 59, 60);*/
  background-color: rgb(238, 238, 238);
}
.dark {
  background-color: rgb(58, 59, 60) !important;
}
#renderer {
  position: absolute;
  top: 0;
  width: 100%;
  height: 100%;
  z-index: 1;
}
.overlay {
  position: relative;
  z-index: 2;
  text-align: center;
}
.overlay-abs {
  position: absolute;
  z-index: 2;
  text-align: center;
  width: 100%;
  height: 100%;
}
.bg-img {
  background-position: center;
  background-repeat: no-repeat;
  /*background-attachment: fixed;*/
}
.cover-all {
  position: relative;
  width: 100%;
  height: 100%;
  text-align: center;
}
.radial-bg {
  transition: all 0.5s ease-out;
  background: radial-gradient(
    circle,
    rgba(60, 94, 128, 0.8519782913165266) 0%,
    rgba(63, 123, 135, 0.13489145658263302) 100%
  );
  opacity: 1;
}
.radial-bg:hover {
  background: radial-gradient(
    circle,
    rgba(60, 94, 128, 0.8519782913165266) 0%,
    rgba(63, 123, 135, 0.13489145658263302) 100%
  );
  opacity: 0.5;
}
.vertical-center {
  margin: 0;
  top: 50%;
  -ms-transform: translateY(-50%);
  transform: translateY(-50%);
  z-index: 2;
}
</style><|MERGE_RESOLUTION|>--- conflicted
+++ resolved
@@ -326,11 +326,8 @@
     // - juggle the container div out of this component's dom when the component is managed out by vue
     // - juggle the container div back in of this component's dom when it's back.
     let renderDomElement = document.getElementById('renderer')
-<<<<<<< HEAD
-=======
     this.hasLoadedModel = false
 
->>>>>>> ae9beb8d
     if (!renderDomElement) {
       renderDomElement = document.createElement('div')
       renderDomElement.id = 'renderer'
@@ -341,12 +338,9 @@
     if (!window.__viewer) {
       window.__viewer = new Viewer({ container: renderDomElement, showStats: false })
     }
-    window.__viewer.onWindowResize()
-<<<<<<< HEAD
-=======
+    //window.__viewer.onWindowResize()
     window.__viewer.cameraHandler.onWindowResize()
 
->>>>>>> ae9beb8d
     if (window.__viewerLastLoadedUrl !== this.objectUrl) {
       await this.getPreviewImage()
       if (window.__viewerLastLoadedUrl && !this.hasLoadedModel) {
