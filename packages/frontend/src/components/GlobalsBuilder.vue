--- conflicted
+++ resolved
@@ -1,13 +1,7 @@
 <template>
-<<<<<<< HEAD
-  <v-container>
-    <v-row justify="end" class="ma-3">
-      <v-btn color="primary" small  @click="resetGlobals">reset globals</v-btn>
-=======
   <v-card rounded="lg" class="pa-4 mb-4" elevation="0">
-    <v-row>
-      <v-btn color="primary" small rounded @click="resetGlobals">reset</v-btn>
->>>>>>> deb52d95
+    <v-row justify="end">
+      <v-btn color="primary" small @click="resetGlobals">reset globals</v-btn>
     </v-row>
     <globals-entry
       v-if="!$apollo.loading"
