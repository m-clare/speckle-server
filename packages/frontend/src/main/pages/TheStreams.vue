<template>
  <div>
    <portal to="toolbar">
      <span class="font-weight-bold mr-2">Your Streams</span>
      <span class="caption">({{ streams ? streams.totalCount : '...' }})</span>
      <div class="d-none d-md-inline-block">
        <v-btn-toggle v-model="streamFilter" tile color="primary" group mandatory>
          <v-btn small icon disabled><v-icon small>mdi-filter</v-icon></v-btn>
          <v-btn small text>All</v-btn>
          <v-btn small text>Owner</v-btn>
          <v-btn small text>Contributor</v-btn>
          <v-btn small text>Reviewer</v-btn>
        </v-btn-toggle>
      </div>
    </portal>
    <!-- No streams -->
    <v-row v-if="streams && streams.items.length === 0">
      <no-data-placeholder v-if="user">
        <h2>Welcome {{ user.name.split(' ')[0] }}!</h2>
        <p class="caption">
<<<<<<< HEAD
          Once you will create a stream and start sending some data, your activity will
          show up here.
=======
          Once you create a stream and start sending some data, your activity will show
          up here.
>>>>>>> e2c43d22
        </p>
        <template #actions>
          <v-list rounded class="transparent">
            <v-list-item
              link
              class="primary mb-4"
              dark
              @click="$eventHub.$emit('show-new-stream-dialog')"
            >
              <v-list-item-icon>
                <v-icon>mdi-plus-box</v-icon>
              </v-list-item-icon>
              <v-list-item-content>
                <v-list-item-title>Create a new stream!</v-list-item-title>
                <v-list-item-subtitle class="caption">
                  Streams are like folders, or data repositories.
                </v-list-item-subtitle>
              </v-list-item-content>
            </v-list-item>
          </v-list>
        </template>
      </no-data-placeholder>
    </v-row>
    <!-- Streams display -->
    <v-row v-if="streams && streams.items.length > 0">
      <v-col
        v-for="(stream, i) in filteredStreams"
        :key="i"
        cols="12"
        sm="6"
        md="6"
        lg="4"
        xl="3"
      >
        <stream-preview-card
          :key="i + 'card'"
          :stream="stream"
          :user="user"
        ></stream-preview-card>
      </v-col>
      <v-col cols="12" sm="6" md="6" lg="4" xl="3">
        <infinite-loading :identifier="infiniteId" class="" @infinite="infiniteHandler">
          <div slot="no-more">
            <v-card class="pa-4">
              The end - no more streams to display.
              {{ streamFilter !== 1 ? 'Remove filters to see more.' : '' }}
            </v-card>
          </div>
          <div slot="no-results">
            <v-card class="pa-4">
              The end - no more streams to display.
              {{ streamFilter !== 1 ? 'Remove filters to see more.' : '' }}
            </v-card>
          </div>
        </infinite-loading>
      </v-col>
    </v-row>
  </div>
</template>
<script>
import streamsQuery from '@/graphql/streams.gql'
import { MainUserDataQuery } from '@/graphql/user'

export default {
  name: 'TheStreams',
  components: {
    InfiniteLoading: () => import('vue-infinite-loading'),
    StreamPreviewCard: () => import('@/main/components/common/StreamPreviewCard.vue'),
    NoDataPlaceholder: () => import('@/main/components/common/NoDataPlaceholder')
  },
  apollo: {
    streams: {
      query: streamsQuery
    },
    user: {
      query: MainUserDataQuery
    }
  },
  data() {
    return {
      streamFilter: 1,
      infiniteId: 0
    }
  },
  computed: {
    filteredStreams() {
      if (!this.streams) return []
      if (this.streamFilter === 1) return this.streams.items
      if (this.streamFilter === 2)
        return this.streams.items.filter((s) => s.role === 'stream:owner')
      if (this.streamFilter === 3)
        return this.streams.items.filter((s) => s.role === 'stream:contributor')
      if (this.streamFilter === 4)
        return this.streams.items.filter((s) => s.role === 'stream:reviewer')
      return this.streams.items
    },
    /**
     * Whether or not there are more streams to load
     */
    allStreamsLoaded() {
      return this.streams && this.streams.items.length >= this.streams.totalCount
    }
  },
  watch: {
    streamFilter() {
      this.infiniteId++
    }
  },
  mounted() {
    if (this.$route.query.refresh) {
      this.$apollo.queries.streams.refetch()
      this.$router.replace({ path: this.$route.path, query: null })
    }
  },
  methods: {
    checkFilter(role) {
      if (this.streamFilter === 1) return true
      if (this.streamFilter === 2 && role === 'stream:owner') return true
      if (this.streamFilter === 3 && role === 'stream:contributor') return true
      if (this.streamFilter === 4 && role === 'stream:reviewer') return true
      return false
    },
    // TODO: Prevent extra load if we've hit all items
    infiniteHandler($state) {
      if (this.allStreamsLoaded) {
        $state.loaded()
        $state.complete()
        return
      }

      this.$apollo.queries.streams.fetchMore({
        variables: {
          cursor: this.streams?.cursor
        },
        // Transform the previous result with new data
        updateQuery: (previousResult, { fetchMoreResult }) => {
          const newItems = fetchMoreResult.streams.items
          const allItems = [...previousResult.streams.items]
          const newTotalCount = fetchMoreResult.streams.totalCount

          for (const stream of newItems) {
            if (allItems.findIndex((s) => s.id === stream.id) === -1)
              allItems.push(stream)
          }

          // Update infinite loader state
          if (newItems.length === 0) {
            $state.complete()
          } else {
            $state.loaded()
          }

          return {
            streams: {
              __typename: previousResult.streams.__typename,
              totalCount: newTotalCount,
              cursor: fetchMoreResult.streams.cursor,
              // Merging the new streams
              items: allItems
            }
          }
        }
      })
    }
  }
}
</script><|MERGE_RESOLUTION|>--- conflicted
+++ resolved
@@ -18,13 +18,8 @@
       <no-data-placeholder v-if="user">
         <h2>Welcome {{ user.name.split(' ')[0] }}!</h2>
         <p class="caption">
-<<<<<<< HEAD
-          Once you will create a stream and start sending some data, your activity will
-          show up here.
-=======
           Once you create a stream and start sending some data, your activity will show
           up here.
->>>>>>> e2c43d22
         </p>
         <template #actions>
           <v-list rounded class="transparent">
