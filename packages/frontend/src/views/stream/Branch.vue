--- conflicted
+++ resolved
@@ -149,9 +149,8 @@
           </v-col>
         </v-row>
       </v-col>
-<<<<<<< HEAD
-      <v-col v-else-if="stream && stream.branch" cols="12" class="pa-0 ma-0">
-        <branch-edit-dialog ref="editBranchDialog" />
+      <v-col v-if="stream && stream.branch && listMode" cols="12" class="pa-0 ma-0">
+        <v-list v-if="stream.branch.commits.items.length > 0 && !$route.params.branchName.includes('presentations/')" class="pa-0 ma-0">
 
         <div v-if="latestCommitObjectUrl && !$route.params.branchName.includes('presentations/')" style="height: 60vh">
           <renderer :object-url="latestCommitObjectUrl" show-selection-helper />
@@ -159,13 +158,6 @@
         <div v-if="$route.params.branchName.includes('presentations/')" style="height: 60vh">
           <renderer-presentation :object-id="latestCommitObjectId" :object-url="latestCommitObjectUrl" :object-existing-url="latestExistingCommitUrl" :branch-name="$route.params.branchName" :branch-id="branchId" :branch-desc="branchDesc" show-selection-helper />
         </div>
-
-        <v-list v-if="stream.branch.commits.items.length > 0 && !$route.params.branchName.includes('presentations/')" class="pa-0 ma-0">
-=======
-
-      <v-col v-if="stream && stream.branch && listMode" cols="12" class="pa-0 ma-0">
-        <v-list v-if="stream.branch.commits.items.length > 0" class="pa-0 ma-0">
->>>>>>> ae9beb8d
           <list-item-commit
             v-for="item in allPreviousCommits"
             :key="item.id"
@@ -234,16 +226,12 @@
     BranchEditDialog: () => import('@/components/dialogs/BranchEditDialog'),
     NoDataPlaceholder: () => import('@/components/NoDataPlaceholder'),
     ErrorPlaceholder: () => import('@/components/ErrorPlaceholder'),
-<<<<<<< HEAD
-    Renderer: () => import('@/components/Renderer'),
-    RendererPresentation: () => import('@/components/RendererPresentation')
-=======
     PreviewImage: () => import('@/components/PreviewImage'),
     CommitReceivedReceipts: () => import('@/components/CommitReceivedReceipts'),
     UserAvatar: () => import('@/components/UserAvatar'),
     SourceAppAvatar: () => import('@/components/SourceAppAvatar'),
-    Renderer: () => import('@/components/Renderer')
->>>>>>> ae9beb8d
+    Renderer: () => import('@/components/Renderer'),
+    RendererPresentation: () => import('@/components/RendererPresentation')
   },
   data() {
     return {
