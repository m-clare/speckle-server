--- conflicted
+++ resolved
@@ -338,14 +338,10 @@
     }
   },
   watch: {
-<<<<<<< HEAD
-    $route(to, from) {
-=======
     $route(to) {
       this.bottomSheet = false
       // close the snackbar if it's a stream create event in this window
       if (to.params.streamId === this.streamSnackbarInfo.id) this.streamSnackbar = false
->>>>>>> 59c1ef00
       this.bottomSheet = false
     }
   },
