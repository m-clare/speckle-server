/**
 * Extends repo root config, only put changes here that are scoped to this specific package
 * (if you already are - evaluate whether you really need package scoped linting rules)
 */

/** @type {import("eslint").Linter.Config} */
const config = {
<<<<<<< HEAD
  rules: {
    // 'no-console': ['warn', { allow: ['warn', 'error'] }]
  }
=======
  rules: {}
>>>>>>> 02eb9a8c
}

module.exports = config<|MERGE_RESOLUTION|>--- conflicted
+++ resolved
@@ -5,13 +5,7 @@
 
 /** @type {import("eslint").Linter.Config} */
 const config = {
-<<<<<<< HEAD
-  rules: {
-    // 'no-console': ['warn', { allow: ['warn', 'error'] }]
-  }
-=======
   rules: {}
->>>>>>> 02eb9a8c
 }
 
 module.exports = config